import os
import pickle
from typing import Any, Literal
from pathlib import Path

import esm
import pandas as pd
import torch
from torch.utils.data import Dataset
from tqdm import tqdm


class DownstreamDataset(Dataset):
    def __init__(self, embeddings: list[torch.Tensor], labels: list):
        """
        Initialize the DownstreamDataset as a collection of the embeddings and labels.
        :param embeddings: A list of embeddings.
        :param labels: A list of labels.
        """
        self.embeddings = embeddings
        self.labels = labels

    def __len__(self):
        return len(self.embeddings)

    def __getitem__(self, idx: int):
        return self.embeddings[idx], self.labels[idx]


class ESMEmbedder:
    def __init__(self, num_layers: Literal[6, 12, 30, 33, 36, 48]):
        self.num_layers = num_layers
        self.models = {
            48: "esm2_t48_15B_UR50D",
            36: "esm2_t36_3B_UR50D",
            33: "esm2_t33_650M_UR50D",
            30: "esm2_t30_150M_UR50D",
            12: "esm2_t12_35M_UR50D",
            6: "esm2_t6_8M_UR50D",
        }

        self.device = torch.device("cuda" if torch.cuda.is_available() else "cpu")
        self.model, self.alphabet = getattr(esm.pretrained, self.models[self.num_layers])()
        self.batch_converter = self.alphabet.get_batch_converter()
        self.model.eval().to(self.device)

    def run(
        self,
        dataset: str,
        data: list[str],
        layers: list[int] | None = None,
        contacts: bool = False,
    ) -> list[dict[Any, dict[Any, Any] | Any]]:
        """
        Compute the embeddings from one ESM Model for the given protein sequences.
        :param data: A list of protein sequences, give as strings.
        :param layers: A list of layers to look at. If none, all layers are used.
        :param contacts: Boolean flag to extract contacts (mostly not used)
        :return: A list of dictionaries with the embeddings for each protein sequence.
        """
        if layers is None:
            layers = range(self.num_layers + 1)
        for i, prot in tqdm(enumerate(data)):
            batch_labels, batch_strs, batch_tokens = self.batch_converter([("alper", prot)])
            batch_tokens = batch_tokens.to(self.device)  # Ensure tokens are on the GPU
            with torch.no_grad():
                i = self.model.forward(batch_tokens, repr_layers=layers, return_contacts=contacts)
<<<<<<< HEAD
            for k, v in i.items():
                if isinstance(v, dict):  # Check if value is a dictionary (like "representations")
                    embedding = {k1: v1.detach().cpu() for k1, v1 in v.items()}
                else:
                    embedding = v.detach().cpu()
            


def get_protlist(df: str):
    """
    Get the protein sequences from the given DataFrame.

    :param df: Path to the DataFrame
    :return: A list of protein sequences
    """
    # print(df)
=======
                detached_i = {}
                for k, v in i.items():
                    if isinstance(v, dict):  # Check if value is a dictionary (like "representations")
                        detached_i[k] = {k1: v1.detach().cpu() for k1, v1 in v.items()}
                    else:
                        detached_i[k] = v.detach().cpu()
                results.append(detached_i)
        return results


def get_protlist(df):
>>>>>>> d017affd
    data = pd.read_csv(df)
    prot_list = []
    d_dict = data.to_dict(orient="index")
    for key in d_dict.keys():
        n = d_dict[key][list(d_dict[key].keys())[0]]
        prot_list.append(n)
    return prot_list


<<<<<<< HEAD
def embeddings_to_dataset(dataframe: pd.DataFrame, embeddings: list[dict[Any, dict[Any, Any] | Any]], layer: int):
    """
    Convert the embeddings to a DownstreamDataset object.

    :param dataframe: DataFrame of the dataset
    :param embeddings: List of embeddings for each protein sequence
    :param layer: Layer of the model to use for the embeddings
    :return: DownstreamDataset object
    """
    labels = list(dataframe[dataframe.columns[1]])
    embedd_list = []
    for i in range(len(embeddings)):
        embedd_list.append(embeddings[i]["representations"][layer].mean([0, 1]))
    return DownstreamDataset(embedd_list, labels)


model_names = {
    48: "esm2_t48_15B_UR50D",
    36: "esm2_t36_3B_UR50D",
    33: "esm2_t33_650M_UR50D",
    30: "esm2_t30_150M_UR50D",
    12: "esm2_t12_35M_UR50D",
    6: "esm2_t6_8M_UR50D",
}


def load_dataset(nlayers: int, dataset_name: str):
    """
    Preprocess the dataset from the given path and compute the embeddings for the model with nlayers-many layers.

    :param path: Path to the dataset
    :param nlayers: Maximum number of layers of the model to use for embedding
    :return: A list of DownstreamDataset objects, one for each layer of the model
    """
    root = Path("/") / "scratch" / "data_roman" / dataset_name
    model_name = model_names[nlayers]
    for split in ["train", "val", "test"]:
        print("embedding", split)
        output_path = root / "processed" / model_name / split
        # output_path.mkdir(exist_ok=True, parents=True)
        print(root / "raw" / f"{split}.csv")
        protlist = get_protlist(root / "raw" / f"{split}.csv")
        fasta_path = root / f"{split}.fasta"
        with open(fasta_path, "w") as f:
            for i, seq in enumerate(protlist):
                print(f">Prot{i:06d}", seq, sep="\n", file=f)
        print(f"COMMAND: python -m src.extract {model_name} {output_path} {str(output_path)} --include per_tok")
        os.system(f"python -m src.extract {model_name} {str(fasta_path)} {str(output_path)} --include per_tok")
        
=======
def embeddings_to_dataset(dataframe, embeddings, layer):
    labels = list(dataframe[dataframe.columns[1]])
    embedd_list = []
    for i in range(len(embeddings)):
        embedd_list.append(embeddings[i]["representations"][layer])
    return DownstreamDataset(embedd_list, labels)


def load_dataset(path, nlayers):
    df = pd.read_csv(path)
    protlist = get_protlist(path)
    protlist_emb = ESMEmbedder(nlayers).run(protlist)
    dataset_list = []
    for i in range(nlayers):
        df_embedded = embeddings_to_dataset(df, protlist_emb, i)
        dataset_list.append(df_embedded)
    return dataset_list
>>>>>>> d017affd
<|MERGE_RESOLUTION|>--- conflicted
+++ resolved
@@ -65,13 +65,11 @@
             batch_tokens = batch_tokens.to(self.device)  # Ensure tokens are on the GPU
             with torch.no_grad():
                 i = self.model.forward(batch_tokens, repr_layers=layers, return_contacts=contacts)
-<<<<<<< HEAD
             for k, v in i.items():
                 if isinstance(v, dict):  # Check if value is a dictionary (like "representations")
                     embedding = {k1: v1.detach().cpu() for k1, v1 in v.items()}
                 else:
                     embedding = v.detach().cpu()
-            
 
 
 def get_protlist(df: str):
@@ -81,20 +79,6 @@
     :param df: Path to the DataFrame
     :return: A list of protein sequences
     """
-    # print(df)
-=======
-                detached_i = {}
-                for k, v in i.items():
-                    if isinstance(v, dict):  # Check if value is a dictionary (like "representations")
-                        detached_i[k] = {k1: v1.detach().cpu() for k1, v1 in v.items()}
-                    else:
-                        detached_i[k] = v.detach().cpu()
-                results.append(detached_i)
-        return results
-
-
-def get_protlist(df):
->>>>>>> d017affd
     data = pd.read_csv(df)
     prot_list = []
     d_dict = data.to_dict(orient="index")
@@ -104,7 +88,6 @@
     return prot_list
 
 
-<<<<<<< HEAD
 def embeddings_to_dataset(dataframe: pd.DataFrame, embeddings: list[dict[Any, dict[Any, Any] | Any]], layer: int):
     """
     Convert the embeddings to a DownstreamDataset object.
@@ -153,23 +136,3 @@
                 print(f">Prot{i:06d}", seq, sep="\n", file=f)
         print(f"COMMAND: python -m src.extract {model_name} {output_path} {str(output_path)} --include per_tok")
         os.system(f"python -m src.extract {model_name} {str(fasta_path)} {str(output_path)} --include per_tok")
-        
-=======
-def embeddings_to_dataset(dataframe, embeddings, layer):
-    labels = list(dataframe[dataframe.columns[1]])
-    embedd_list = []
-    for i in range(len(embeddings)):
-        embedd_list.append(embeddings[i]["representations"][layer])
-    return DownstreamDataset(embedd_list, labels)
-
-
-def load_dataset(path, nlayers):
-    df = pd.read_csv(path)
-    protlist = get_protlist(path)
-    protlist_emb = ESMEmbedder(nlayers).run(protlist)
-    dataset_list = []
-    for i in range(nlayers):
-        df_embedded = embeddings_to_dataset(df, protlist_emb, i)
-        dataset_list.append(df_embedded)
-    return dataset_list
->>>>>>> d017affd
